import pandas as pd
from openai import OpenAI
import re
import os
import time
import json
from dotenv import load_dotenv
from openpyxl import load_workbook

import warnings
warnings.filterwarnings('ignore')

load_dotenv()
OPENAI_API_KEY = os.getenv("OPENAI_API_KEY")
OPENAI_MODEL = os.getenv("OPENAI_MODEL", "gpt-4o-mini")
PREDICTED_EXCEL_PATH = os.getenv("PREDICTED_EXCEL_PATH", "./predicted.xlsx")
INPUT_CSV_PATH = os.getenv("INPUT_CSV_PATH", "./input_table.csv")
client = OpenAI(api_key=OPENAI_API_KEY)

<<<<<<< HEAD
def load_processing_state(state_file_path):
    """Load processing state from checkpoint file."""
    if os.path.exists(state_file_path):
        try:
            with open(state_file_path, 'r') as f:
                return json.load(f)
        except (json.JSONDecodeError, IOError):
            return {"completed_indices": [], "results": {}}
    return {"completed_indices": [], "results": {}}

def save_processing_state(state_file_path, state):
    """Save processing state to checkpoint file."""
    try:
        with open(state_file_path, 'w') as f:
            json.dump(state, f, indent=2)
    except IOError as e:
        print(f"Warning: Could not save state checkpoint: {e}")

def save_intermediate_result(results_file_path, idx, result_data):
    """Save intermediate result to temporary file."""
    try:
        results = {}
        if os.path.exists(results_file_path):
            with open(results_file_path, 'r') as f:
                results = json.load(f)
        
        results[str(idx)] = result_data
        
        with open(results_file_path, 'w') as f:
            json.dump(results, f, indent=2)
    except (json.JSONDecodeError, IOError) as e:
        print(f"Warning: Could not save intermediate result: {e}")
=======

# ------------------- Utility Function -------------------
def load_input_csv(path):
    """
    Load a CSV file and parse the 'Date' column if it exists.
    Returns a pandas DataFrame.
    """
    try:
        df = pd.read_csv(path)
        if 'Date' in df.columns:
            df['Date'] = pd.to_datetime(df['Date'])
        return df
    except Exception as e:
        print(f"Error loading CSV file at {path}: {e}")
        return pd.DataFrame()


def detect_date_columns(df):
    date_columns = []
    for col in df.columns:
        col_lower = col.lower()
        if any(date_word in col_lower for date_word in ['date', 'time', 'created', 'updated', 'timestamp']):
            try:
                df[col] = pd.to_datetime(df[col])
                date_columns.append(col)
            except (ValueError, TypeError):
                pass
        elif df[col].dtype == 'object':
            sample_values = df[col].dropna().head(3)
            if len(sample_values) > 0:
                try:
                    pd.to_datetime(sample_values.iloc[0])
                    df[col] = pd.to_datetime(df[col])
                    date_columns.append(col)
                except (ValueError, TypeError):
                    pass
    return df, date_columns
>>>>>>> 2e9d278d

def get_dataset_summary(df):
    summary_parts = []
    
    summary_parts.append(f"Dataset Shape: {df.shape[0]} rows, {df.shape[1]} columns")
    
    summary_parts.append("\nColumn Schema:")
    for col in df.columns:
        dtype = str(df[col].dtype)
        null_count = df[col].isnull().sum()
        unique_count = df[col].nunique()
        summary_parts.append(f"  - {col}: {dtype} (nulls: {null_count}, unique: {unique_count})")
        
        if dtype == 'object' or 'category' in dtype:
            sample_values = df[col].dropna().unique()[:3]
            summary_parts.append(f"    Sample values: {list(sample_values)}")
        elif df[col].dtype in ['int64', 'float64']:
            min_val = df[col].min()
            max_val = df[col].max()
            summary_parts.append(f"    Range: {min_val} to {max_val}")
    
    summary_parts.append("\nStatistical Summary:")
    summary_parts.append(df.describe(include='all').to_string())
    
    return "\n".join(summary_parts)

# ------------------- Filtering Instructions -------------------
def get_filter_instructions(summary, question):
    extra_instructions = ""
    q_lower = question.lower()
    if "recent" in q_lower or "latest" in q_lower:
        extra_instructions += (
            "Note: When the question refers to 'recent' or 'latest entry', do not filter based on "
            "the date column. Instead, select the last row of the dataframe using its original order "
            "(e.g., use df.iloc[-1:]).\n"
        )
    if "early entry" in q_lower or "first entry" in q_lower or "earliest entry" in q_lower:
        extra_instructions += (
            "Note: When the question refers to 'early entry', 'first entry', or 'earliest entry', do not filter "
            "based on the date column. Instead, select the first row of the dataframe using its original order "
            "(e.g., use df.iloc[:1]).\n"
        )
    
    prompt = (
        "You are an assistant that helps filter a dataset based on a user query.\n"
        "You have access to a dataset with the following schema and summary:\n\n"
        f"{summary}\n\n"
        "IMPORTANT: Use the exact column names shown in the schema above. "
        "Pay attention to data types for appropriate comparisons.\n\n"
        "Question to answer:\n"
        f"\"{question}\"\n\n"
        f"{extra_instructions}"
        "Return only a Python code snippet that filters the dataframe (named 'df') "
        "to include relevant rows and columns for this query. \n"
        "Examples:\n"
        "- For numeric: df = df[df['ColumnName'] > 30]\n"
        "- For string: df = df[df['ColumnName'].str.contains('text', case=False, na=False)]\n"
        "- For date: df = df[df['DateColumn'] > '2023-01-01']\n\n"
        "Make sure to return only the code, optionally wrapped in triple backticks."
    )
    
    response = client.chat.completions.create(
        model=OPENAI_MODEL,  
        messages=[{"role": "user", "content": prompt}],
        max_tokens=150,
        temperature=0.0
    )
    
    return response.choices[0].message.content

# ------------------- Final Answer -------------------
def get_final_answer(filtered_df, filtered_summary, question):
    prompt = (
        "You are an analytical assistant. Given the filtered dataset (its complete content and summary), "
        "answer the question using as few words as possible. Output only the essential answer in minimal words or numbers on separate lines, "
        "without any extra commentary. "
        "IMPORTANT: Ensure that each number or word is reproduced exactly as given in the table. "
        "Do not add timestamps, extra decimals, or any additional formatting. "
        "For example, do not change '2019-01-01' to '2019-01-01 00:00:00' or '5' to '5.0'.\n\n"
        "Filtered dataset (complete):\n"
        f"{filtered_df.to_string(index=False)}\n\n"
        "Filtered dataset summary:\n"
        f"{filtered_summary}\n\n"
        f"Question: \"{question}\"\n\n"
        "Please provide your answer in the following format: each answer on a new line with no additional text, exactly as in the table."
    )
    
    response = client.chat.completions.create(
        model=OPENAI_MODEL, 
        messages=[{"role": "user", "content": prompt}],
        max_tokens=150,
        temperature=0.0
    )
    
    return response.choices[0].message.content

# ------------------- Process Submission -------------------
def process_submission(excel_file_path, csv_data_path, dev_start=-1, dev_end=-1):
<<<<<<< HEAD
    # Setup state management files
    base_name = os.path.splitext(excel_file_path)[0]
    state_file_path = f"{base_name}_processing_state.json"
    results_file_path = f"{base_name}_intermediate_results.json"
    
    try:
        df = pd.read_csv(csv_data_path)
    except Exception as e:
        print("Error loading CSV file:", e)
=======
    df = load_input_csv(csv_data_path)
    if df.empty:
>>>>>>> 2e9d278d
        return
    
    df, date_columns = detect_date_columns(df)
    
    full_summary = get_dataset_summary(df)

    if os.path.exists(excel_file_path):
        try:
            submission_df = pd.read_excel(excel_file_path)
        except Exception as e:
            print("Error loading Excel file:", e)
            return
    else:
        print("Excel file not found. Creating a new submission DataFrame.")
        submission_df = pd.DataFrame(columns=["question", "row index", "column index", "answer"])

    for col in ["filtered row index", "filtered column index", "generated response"]:
        if col not in submission_df.columns:
            submission_df[col] = ""

<<<<<<< HEAD
    # Load processing state for resume capability
    processing_state = load_processing_state(state_file_path)
    completed_indices = set(processing_state.get("completed_indices", []))
    
=======
>>>>>>> 2e9d278d
    if dev_start == -1 and dev_end == -1:
        indices_to_process = submission_df.index.tolist()
    else:
        indices_to_process = [i for i in submission_df.index if dev_start <= i <= dev_end]
<<<<<<< HEAD
    
    # Filter out already completed indices for resumable processing
    remaining_indices = [idx for idx in indices_to_process if idx not in completed_indices]
    
    if completed_indices:
        print(f"Resuming processing. Already completed: {len(completed_indices)} rows, Remaining: {len(remaining_indices)} rows")
    
    try:
        for idx in remaining_indices:
            row = submission_df.loc[idx]
            question = row["question"]
            print(f"Processing question at index {idx}: {question}")

            df_copy = df.copy()


=======

    for idx in indices_to_process:
        row = submission_df.loc[idx]
        question = row["question"]
        print(f"Processing question at index {idx}: {question}")

        df_copy = df.copy()
>>>>>>> 2e9d278d
        filter_instructions = get_filter_instructions(full_summary, question)
        print("LLM-provided filtering instructions:")
        print(filter_instructions)

        code_match = re.search(r"```(?:python)?\n(.*?)```", filter_instructions, re.DOTALL)
        code_to_execute = code_match.group(1) if code_match else filter_instructions

        try:
            local_vars = {"df": df_copy}
            exec(code_to_execute, {}, local_vars)
            filtered_df = local_vars.get("df", df_copy)

            if not isinstance(filtered_df, pd.DataFrame):
                print("Warning: Filtering code did not return a DataFrame. Using original dataset.")
                filtered_df = df_copy
            elif isinstance(filtered_df, pd.Series):
                filtered_df = filtered_df.to_frame().T
        except Exception as e:
            print("Error executing filtering code:", e)
            filtered_df = df_copy

<<<<<<< HEAD
            filtered_row_indices = list(filtered_df.index)
            filtered_column_indices = [df.columns.get_loc(col) for col in filtered_df.columns if col in df.columns]

            filtered_summary = get_dataset_summary(filtered_df)
            generated_response = get_final_answer(filtered_df, filtered_summary, question)

            # Save intermediate result before updating main dataframe
            result_data = {
                "filtered_row_index": ", ".join(map(str, filtered_row_indices)),
                "filtered_column_index": ", ".join(map(str, filtered_column_indices)),
                "generated_response": generated_response
            }
            save_intermediate_result(results_file_path, idx, result_data)

            # Update submission dataframe
            submission_df.at[idx, "filtered row index"] = result_data["filtered_row_index"]
            submission_df.at[idx, "filtered column index"] = result_data["filtered_column_index"]
            submission_df.at[idx, "generated response"] = result_data["generated_response"]

            # Update processing state checkpoint
            completed_indices.add(idx)
            processing_state["completed_indices"] = list(completed_indices)
            save_processing_state(state_file_path, processing_state)
            
            print(f"Completed processing for index {idx}")

    except Exception as e:
        print(f"Processing interrupted: {e}")
        print(f"State saved. You can resume by running the script again.")
        return

    # Build final Excel output only after all processing is complete
    print("All processing complete. Building final Excel output...")
    success = False
    retries = 3
    while not success and retries > 0:
        try:
            with pd.ExcelWriter(excel_file_path, engine="openpyxl", mode="w") as writer:
                submission_df.to_excel(writer, index=False)
            success = True
            print(f"Final Excel file saved: {excel_file_path}")
        except Exception as e:
            print(f"Error saving final Excel file: {e}")
            retries -= 1
            time.sleep(2)
            if retries == 0:
                print(f"Failed to save final Excel file after multiple attempts.")
                return

    # Clean up state files after successful completion
    try:
        if os.path.exists(state_file_path):
            os.remove(state_file_path)
        if os.path.exists(results_file_path):
            os.remove(results_file_path)
        print("Processing state files cleaned up.")
    except OSError:
        print("Warning: Could not clean up temporary state files.")
=======
        filtered_row_indices = list(filtered_df.index)
        filtered_column_indices = [df.columns.get_loc(col) for col in filtered_df.columns if col in df.columns]
        filtered_summary = get_dataset_summary(filtered_df)
        generated_response = get_final_answer(filtered_df, filtered_summary, question)

        submission_df.at[idx, "filtered row index"] = ", ".join(map(str, filtered_row_indices))
        submission_df.at[idx, "filtered column index"] = ", ".join(map(str, filtered_column_indices))
        submission_df.at[idx, "generated response"] = generated_response

        success = False
        retries = 3
        while not success and retries > 0:
            try:
                with pd.ExcelWriter(excel_file_path, engine="openpyxl", mode="w") as writer:
                    submission_df.to_excel(writer, index=False)
                success = True
                print(f"Updated Excel file at {excel_file_path} after processing index {idx}.")
            except Exception as e:
                print(f"Error saving Excel file: {e}")
                retries -= 1
                time.sleep(2)
                if retries == 0:
                    print(f"Failed to save after multiple attempts. Skipping update for index {idx}.")
>>>>>>> 2e9d278d

    print("Submission processing complete.")

# ------------------- Main Function -------------------
def main():
    df = load_input_csv(INPUT_CSV_PATH)
    if df.empty:
        return
    
    df, date_columns = detect_date_columns(df)
    
    full_summary = get_dataset_summary(df)
    print("\nFull Dataset Summary:\n")
    print(full_summary)

    question = "Give me all row numbers where 10 quantities were sold"
    filter_instructions = get_filter_instructions(full_summary, question)
    print("\nLLM-provided filtering instructions:")
    print(filter_instructions)

    code_match = re.search(r"```(?:python)?\n(.*?)```", filter_instructions, re.DOTALL)
    code_to_execute = code_match.group(1) if code_match else filter_instructions

    try:
        local_vars = {"df": df}
        exec(code_to_execute, {}, local_vars)
        filtered_df = local_vars.get("df", df)
        if isinstance(filtered_df, pd.Series):
            filtered_df = filtered_df.to_frame().T
    except Exception as e:
        print("Error executing filtering code:", e)
        filtered_df = df

    filtered_summary = get_dataset_summary(filtered_df)
    print("\nFiltered Dataset Summary:\n")
    print(filtered_summary)

    final_answer = get_final_answer(filtered_df, filtered_summary, question)
    print("\nFinal Answer:\n")
    print(final_answer)

# ------------------- Entry Point -------------------
if __name__ == "__main__":
    # main()  # optional test run
    process_submission(PREDICTED_EXCEL_PATH, INPUT_CSV_PATH)<|MERGE_RESOLUTION|>--- conflicted
+++ resolved
@@ -17,7 +17,6 @@
 INPUT_CSV_PATH = os.getenv("INPUT_CSV_PATH", "./input_table.csv")
 client = OpenAI(api_key=OPENAI_API_KEY)
 
-<<<<<<< HEAD
 def load_processing_state(state_file_path):
     """Load processing state from checkpoint file."""
     if os.path.exists(state_file_path):
@@ -50,7 +49,6 @@
             json.dump(results, f, indent=2)
     except (json.JSONDecodeError, IOError) as e:
         print(f"Warning: Could not save intermediate result: {e}")
-=======
 
 # ------------------- Utility Function -------------------
 def load_input_csv(path):
@@ -88,7 +86,6 @@
                 except (ValueError, TypeError):
                     pass
     return df, date_columns
->>>>>>> 2e9d278d
 
 def get_dataset_summary(df):
     summary_parts = []
@@ -187,20 +184,8 @@
 
 # ------------------- Process Submission -------------------
 def process_submission(excel_file_path, csv_data_path, dev_start=-1, dev_end=-1):
-<<<<<<< HEAD
-    # Setup state management files
-    base_name = os.path.splitext(excel_file_path)[0]
-    state_file_path = f"{base_name}_processing_state.json"
-    results_file_path = f"{base_name}_intermediate_results.json"
-    
-    try:
-        df = pd.read_csv(csv_data_path)
-    except Exception as e:
-        print("Error loading CSV file:", e)
-=======
     df = load_input_csv(csv_data_path)
     if df.empty:
->>>>>>> 2e9d278d
         return
     
     df, date_columns = detect_date_columns(df)
@@ -221,18 +206,14 @@
         if col not in submission_df.columns:
             submission_df[col] = ""
 
-<<<<<<< HEAD
     # Load processing state for resume capability
     processing_state = load_processing_state(state_file_path)
     completed_indices = set(processing_state.get("completed_indices", []))
     
-=======
->>>>>>> 2e9d278d
     if dev_start == -1 and dev_end == -1:
         indices_to_process = submission_df.index.tolist()
     else:
         indices_to_process = [i for i in submission_df.index if dev_start <= i <= dev_end]
-<<<<<<< HEAD
     
     # Filter out already completed indices for resumable processing
     remaining_indices = [idx for idx in indices_to_process if idx not in completed_indices]
@@ -249,15 +230,6 @@
             df_copy = df.copy()
 
 
-=======
-
-    for idx in indices_to_process:
-        row = submission_df.loc[idx]
-        question = row["question"]
-        print(f"Processing question at index {idx}: {question}")
-
-        df_copy = df.copy()
->>>>>>> 2e9d278d
         filter_instructions = get_filter_instructions(full_summary, question)
         print("LLM-provided filtering instructions:")
         print(filter_instructions)
@@ -279,7 +251,6 @@
             print("Error executing filtering code:", e)
             filtered_df = df_copy
 
-<<<<<<< HEAD
             filtered_row_indices = list(filtered_df.index)
             filtered_column_indices = [df.columns.get_loc(col) for col in filtered_df.columns if col in df.columns]
 
@@ -338,31 +309,6 @@
         print("Processing state files cleaned up.")
     except OSError:
         print("Warning: Could not clean up temporary state files.")
-=======
-        filtered_row_indices = list(filtered_df.index)
-        filtered_column_indices = [df.columns.get_loc(col) for col in filtered_df.columns if col in df.columns]
-        filtered_summary = get_dataset_summary(filtered_df)
-        generated_response = get_final_answer(filtered_df, filtered_summary, question)
-
-        submission_df.at[idx, "filtered row index"] = ", ".join(map(str, filtered_row_indices))
-        submission_df.at[idx, "filtered column index"] = ", ".join(map(str, filtered_column_indices))
-        submission_df.at[idx, "generated response"] = generated_response
-
-        success = False
-        retries = 3
-        while not success and retries > 0:
-            try:
-                with pd.ExcelWriter(excel_file_path, engine="openpyxl", mode="w") as writer:
-                    submission_df.to_excel(writer, index=False)
-                success = True
-                print(f"Updated Excel file at {excel_file_path} after processing index {idx}.")
-            except Exception as e:
-                print(f"Error saving Excel file: {e}")
-                retries -= 1
-                time.sleep(2)
-                if retries == 0:
-                    print(f"Failed to save after multiple attempts. Skipping update for index {idx}.")
->>>>>>> 2e9d278d
 
     print("Submission processing complete.")
 
