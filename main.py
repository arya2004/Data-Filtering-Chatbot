--- conflicted
+++ resolved
@@ -3,9 +3,9 @@
 import re
 import os
 import time
+import json
 from dotenv import load_dotenv
 from openpyxl import load_workbook
-import json
 
 import warnings
 warnings.filterwarnings('ignore')
@@ -17,6 +17,38 @@
 INPUT_CSV_PATH = os.getenv("INPUT_CSV_PATH", "./input_table.csv")
 client = OpenAI(api_key=OPENAI_API_KEY)
 
+def load_processing_state(state_file_path):
+    """Load processing state from checkpoint file."""
+    if os.path.exists(state_file_path):
+        try:
+            with open(state_file_path, 'r') as f:
+                return json.load(f)
+        except (json.JSONDecodeError, IOError):
+            return {"completed_indices": [], "results": {}}
+    return {"completed_indices": [], "results": {}}
+
+def save_processing_state(state_file_path, state):
+    """Save processing state to checkpoint file."""
+    try:
+        with open(state_file_path, 'w') as f:
+            json.dump(state, f, indent=2)
+    except IOError as e:
+        print(f"Warning: Could not save state checkpoint: {e}")
+
+def save_intermediate_result(results_file_path, idx, result_data):
+    """Save intermediate result to temporary file."""
+    try:
+        results = {}
+        if os.path.exists(results_file_path):
+            with open(results_file_path, 'r') as f:
+                results = json.load(f)
+        
+        results[str(idx)] = result_data
+        
+        with open(results_file_path, 'w') as f:
+            json.dump(results, f, indent=2)
+    except (json.JSONDecodeError, IOError) as e:
+        print(f"Warning: Could not save intermediate result: {e}")
 
 # ------------------- Utility Function -------------------
 def load_input_csv(path):
@@ -82,6 +114,21 @@
 
 # ------------------- Filtering Instructions -------------------
 def get_filter_instructions(summary, question):
+    extra_instructions = ""
+    q_lower = question.lower()
+    if "recent" in q_lower or "latest" in q_lower:
+        extra_instructions += (
+            "Note: When the question refers to 'recent' or 'latest entry', do not filter based on "
+            "the date column. Instead, select the last row of the dataframe using its original order "
+            "(e.g., use df.iloc[-1:]).\n"
+        )
+    if "early entry" in q_lower or "first entry" in q_lower or "earliest entry" in q_lower:
+        extra_instructions += (
+            "Note: When the question refers to 'early entry', 'first entry', or 'earliest entry', do not filter "
+            "based on the date column. Instead, select the first row of the dataframe using its original order "
+            "(e.g., use df.iloc[:1]).\n"
+        )
+    
     prompt = (
         "You are an assistant that helps filter a dataset based on a user query.\n"
         "You have access to a dataset with the following schema and summary:\n\n"
@@ -90,14 +137,13 @@
         "Pay attention to data types for appropriate comparisons.\n\n"
         "Question to answer:\n"
         f"\"{question}\"\n\n"
-        "Return a JSON object with the filter conditions. The JSON should have 'column', 'operator', and 'value'.\n"
-        "For special cases like 'latest' or 'first' entry, return a JSON with a 'special' key.\n"
+        f"{extra_instructions}"
+        "Return only a JSON object that represents the filter condition. The JSON should have 'column', 'operator', and 'value'.\n"
         "Examples:\n"
         '- For numeric: { "column": "ColumnName", "operator": ">", "value": 30 }\n'
         '- For string: { "column": "ColumnName", "operator": "contains", "value": "text" }\n'
-        '- For date: { "column": "DateColumn", "operator": ">", "value": "2023-01-01" }\n'
-        '- For latest entry: { "special": "latest" }\n'
-        '- For first entry: { "special": "first" }\n\n'
+        '- For date: { "column": "DateColumn", "operator": ">", "value": "2023-01-01" }\n\n'
+        "Supported operators: >, <, ==, !=, >=, <=, contains.\n"
         "Make sure to return only the JSON object, optionally wrapped in triple backticks."
     )
     
@@ -136,57 +182,7 @@
     
     return response.choices[0].message.content
 
-<<<<<<< HEAD
-def apply_filter(df, filter_json):
-    try:
-        # Attempt to clean and load the JSON
-        # It might be wrapped in backticks or have trailing characters
-        json_match = re.search(r'\{.*\}', filter_json, re.DOTALL)
-        if json_match:
-            clean_json = json_match.group(0)
-            filter_data = json.loads(clean_json)
-        else:
-            print("Error: No valid JSON object found in the string from LLM")
-            return df
-    except json.JSONDecodeError as e:
-        print(f"Error: Invalid JSON from LLM after cleaning: {e}")
-        return df
-
-    if "special" in filter_data:
-        if filter_data["special"] == "latest":
-            return df.iloc[-1:]
-        elif filter_data["special"] == "first":
-            return df.iloc[:1]
-    
-    column = filter_data.get("column")
-    operator = filter_data.get("operator")
-    value = filter_data.get("value")
-
-    if not all([column, operator, value is not None]):
-        print("Error: Incomplete filter from LLM")
-        return df
-
-    if column not in df.columns:
-        print(f"Error: Column '{column}' not found in DataFrame")
-        return df
-
-    try:
-        if operator == "contains":
-            return df[df[column].str.contains(str(value), case=False, na=False)]
-        else:
-            # For numeric and date comparisons, pandas.query is safer
-            if pd.api.types.is_numeric_dtype(df[column]):
-                query_str = f"`{column}` {operator} {value}"
-            else: # Assume string or date, wrap value in quotes
-                query_str = f"`{column}` {operator} '{value}'"
-            return df.query(query_str)
-    except Exception as e:
-        print(f"Error applying filter: {e}")
-        return df
-
-=======
 # ------------------- Process Submission -------------------
->>>>>>> fe8c5a0e
 def process_submission(excel_file_path, csv_data_path, dev_start=-1, dev_end=-1):
     df = load_input_csv(csv_data_path)
     if df.empty:
@@ -210,72 +206,122 @@
         if col not in submission_df.columns:
             submission_df[col] = ""
 
+    # Load processing state for resume capability
+    processing_state = load_processing_state(state_file_path)
+    completed_indices = set(processing_state.get("completed_indices", []))
+    
     if dev_start == -1 and dev_end == -1:
         indices_to_process = submission_df.index.tolist()
     else:
         indices_to_process = [i for i in submission_df.index if dev_start <= i <= dev_end]
-
-    for idx in indices_to_process:
-        row = submission_df.loc[idx]
-        question = row["question"]
-        print(f"Processing question at index {idx}: {question}")
-
-        df_copy = df.copy()
-        filter_instructions = get_filter_instructions(full_summary, question)
-        print("LLM-provided filtering instructions:")
-        print(filter_instructions)
-
-<<<<<<< HEAD
-        # Clean up the JSON string
-        json_match = re.search(r"```(?:json)?\n(.*?)```", filter_instructions, re.DOTALL)
-        if json_match:
-            filter_json = json_match.group(1)
-        else:
-            filter_json = filter_instructions
-
-        filtered_df = apply_filter(df_copy, filter_json)
-=======
-        code_match = re.search(r"```(?:python)?\n(.*?)```", filter_instructions, re.DOTALL)
-        code_to_execute = code_match.group(1) if code_match else filter_instructions
-
-        try:
-            local_vars = {"df": df_copy}
-            exec(code_to_execute, {}, local_vars)
-            filtered_df = local_vars.get("df", df_copy)
+    
+    # Filter out already completed indices for resumable processing
+    remaining_indices = [idx for idx in indices_to_process if idx not in completed_indices]
+    
+    if completed_indices:
+        print(f"Resuming processing. Already completed: {len(completed_indices)} rows, Remaining: {len(remaining_indices)} rows")
+    
+    try:
+        for idx in remaining_indices:
+            row = submission_df.loc[idx]
+            question = row["question"]
+            print(f"Processing question at index {idx}: {question}")
+
+            df_copy = df.copy()
+
+
+            filter_instructions = get_filter_instructions(full_summary, question)
+            print("LLM-provided filtering instructions:")
+            print(filter_instructions)
+
+            json_match = re.search(r"```(?:json)?\n(.*?)```", filter_instructions, re.DOTALL)
+            filter_str = json_match.group(1) if json_match else filter_instructions
+
+            try:
+                filter_json = json.loads(filter_str)
+                col = filter_json['column']
+                op = filter_json['operator']
+                val = filter_json['value']
+
+                if op == 'contains':
+                    # pandas.query doesn't support str.contains, so we use a boolean mask.
+                    filtered_df = df_copy[df_copy[col].str.contains(val, case=False, na=False)]
+                else:
+                    # For dates, wrap value in quotes for the query
+                    if pd.api.types.is_datetime64_any_dtype(df_copy[col]):
+                        query_str = f"`{col}` {op} '{val}'"
+                    else:
+                        query_str = f"`{col}` {op} {val}"
+                    filtered_df = df_copy.query(query_str)
+
+            except (json.JSONDecodeError, KeyError, Exception) as e:
+                print(f"Error applying filter: {e}. Using original dataframe.")
+                filtered_df = df_copy
 
             if not isinstance(filtered_df, pd.DataFrame):
                 print("Warning: Filtering code did not return a DataFrame. Using original dataset.")
                 filtered_df = df_copy
             elif isinstance(filtered_df, pd.Series):
                 filtered_df = filtered_df.to_frame().T
+
+            filtered_row_indices = list(filtered_df.index)
+            filtered_column_indices = [df.columns.get_loc(col) for col in filtered_df.columns if col in df.columns]
+
+            filtered_summary = get_dataset_summary(filtered_df)
+            generated_response = get_final_answer(filtered_df, filtered_summary, question)
+
+            # Save intermediate result before updating main dataframe
+            result_data = {
+                "filtered_row_index": ", ".join(map(str, filtered_row_indices)),
+                "filtered_column_index": ", ".join(map(str, filtered_column_indices)),
+                "generated_response": generated_response
+            }
+            save_intermediate_result(results_file_path, idx, result_data)
+
+            # Update submission dataframe
+            submission_df.at[idx, "filtered row index"] = result_data["filtered_row_index"]
+            submission_df.at[idx, "filtered column index"] = result_data["filtered_column_index"]
+            submission_df.at[idx, "generated response"] = result_data["generated_response"]
+
+            # Update processing state checkpoint
+            completed_indices.add(idx)
+            processing_state["completed_indices"] = list(completed_indices)
+            save_processing_state(state_file_path, processing_state)
+            
+            print(f"Completed processing for index {idx}")
+
+    except Exception as e:
+        print(f"Processing interrupted: {e}")
+        print(f"State saved. You can resume by running the script again.")
+        return
+
+    # Build final Excel output only after all processing is complete
+    print("All processing complete. Building final Excel output...")
+    success = False
+    retries = 3
+    while not success and retries > 0:
+        try:
+            with pd.ExcelWriter(excel_file_path, engine="openpyxl", mode="w") as writer:
+                submission_df.to_excel(writer, index=False)
+            success = True
+            print(f"Final Excel file saved: {excel_file_path}")
         except Exception as e:
-            print("Error executing filtering code:", e)
-            filtered_df = df_copy
->>>>>>> fe8c5a0e
-
-        filtered_row_indices = list(filtered_df.index)
-        filtered_column_indices = [df.columns.get_loc(col) for col in filtered_df.columns if col in df.columns]
-        filtered_summary = get_dataset_summary(filtered_df)
-        generated_response = get_final_answer(filtered_df, filtered_summary, question)
-
-        submission_df.at[idx, "filtered row index"] = ", ".join(map(str, filtered_row_indices))
-        submission_df.at[idx, "filtered column index"] = ", ".join(map(str, filtered_column_indices))
-        submission_df.at[idx, "generated response"] = generated_response
-
-        success = False
-        retries = 3
-        while not success and retries > 0:
-            try:
-                with pd.ExcelWriter(excel_file_path, engine="openpyxl", mode="w") as writer:
-                    submission_df.to_excel(writer, index=False)
-                success = True
-                print(f"Updated Excel file at {excel_file_path} after processing index {idx}.")
-            except Exception as e:
-                print(f"Error saving Excel file: {e}")
-                retries -= 1
-                time.sleep(2)
-                if retries == 0:
-                    print(f"Failed to save after multiple attempts. Skipping update for index {idx}.")
+            print(f"Error saving final Excel file: {e}")
+            retries -= 1
+            time.sleep(2)
+            if retries == 0:
+                print(f"Failed to save final Excel file after multiple attempts.")
+                return
+
+    # Clean up state files after successful completion
+    try:
+        if os.path.exists(state_file_path):
+            os.remove(state_file_path)
+        if os.path.exists(results_file_path):
+            os.remove(results_file_path)
+        print("Processing state files cleaned up.")
+    except OSError:
+        print("Warning: Could not clean up temporary state files.")
 
     print("Submission processing complete.")
 
@@ -296,22 +342,32 @@
     print("\nLLM-provided filtering instructions:")
     print(filter_instructions)
 
-<<<<<<< HEAD
-    filtered_df = apply_filter(df, filter_instructions)
-=======
-    code_match = re.search(r"```(?:python)?\n(.*?)```", filter_instructions, re.DOTALL)
-    code_to_execute = code_match.group(1) if code_match else filter_instructions
-
-    try:
-        local_vars = {"df": df}
-        exec(code_to_execute, {}, local_vars)
-        filtered_df = local_vars.get("df", df)
-        if isinstance(filtered_df, pd.Series):
-            filtered_df = filtered_df.to_frame().T
-    except Exception as e:
-        print("Error executing filtering code:", e)
+    json_match = re.search(r"```(?:json)?\n(.*?)```", filter_instructions, re.DOTALL)
+    filter_str = json_match.group(1) if json_match else filter_instructions
+
+    try:
+        filter_json = json.loads(filter_str)
+        col = filter_json['column']
+        op = filter_json['operator']
+        val = filter_json['value']
+
+        if op == 'contains':
+            # pandas.query doesn't support str.contains, so we use a boolean mask.
+            filtered_df = df[df[col].str.contains(val, case=False, na=False)]
+        else:
+            # For dates, wrap value in quotes for the query
+            if pd.api.types.is_datetime64_any_dtype(df[col]):
+                query_str = f"`{col}` {op} '{val}'"
+            else:
+                query_str = f"`{col}` {op} {val}"
+            filtered_df = df.query(query_str)
+            
+    except (json.JSONDecodeError, KeyError, Exception) as e:
+        print(f"Error applying filter: {e}. Using original dataframe.")
         filtered_df = df
->>>>>>> fe8c5a0e
+
+    if isinstance(filtered_df, pd.Series):
+        filtered_df = filtered_df.to_frame().T
 
     filtered_summary = get_dataset_summary(filtered_df)
     print("\nFiltered Dataset Summary:\n")
