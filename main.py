import pandas as pd
from openai import OpenAI
import re
import os
import time
import json
from dotenv import load_dotenv
from openpyxl import load_workbook

import warnings
warnings.filterwarnings('ignore')

load_dotenv()
OPENAI_API_KEY = os.getenv("OPENAI_API_KEY")
OPENAI_MODEL = os.getenv("OPENAI_MODEL", "gpt-4o-mini")
PREDICTED_EXCEL_PATH = os.getenv("PREDICTED_EXCEL_PATH", "./predicted.xlsx")
INPUT_CSV_PATH = os.getenv("INPUT_CSV_PATH", "./input_table.csv")
client = OpenAI(api_key=OPENAI_API_KEY)

def load_processing_state(state_file_path):
    """Load processing state from checkpoint file."""
    if os.path.exists(state_file_path):
        try:
            with open(state_file_path, 'r') as f:
                return json.load(f)
        except (json.JSONDecodeError, IOError):
            return {"completed_indices": [], "results": {}}
    return {"completed_indices": [], "results": {}}

def save_processing_state(state_file_path, state):
    """Save processing state to checkpoint file."""
    try:
        with open(state_file_path, 'w') as f:
            json.dump(state, f, indent=2)
    except IOError as e:
        print(f"Warning: Could not save state checkpoint: {e}")

def save_intermediate_result(results_file_path, idx, result_data):
    """Save intermediate result to temporary file."""
    try:
        results = {}
        if os.path.exists(results_file_path):
            with open(results_file_path, 'r') as f:
                results = json.load(f)
        
        results[str(idx)] = result_data
        
        with open(results_file_path, 'w') as f:
            json.dump(results, f, indent=2)
    except (json.JSONDecodeError, IOError) as e:
        print(f"Warning: Could not save intermediate result: {e}")

# ------------------- Utility Function -------------------
def load_input_csv(path):
    """
    Load a CSV file and parse the 'Date' column if it exists.
    Returns a pandas DataFrame.
    """
    try:
        df = pd.read_csv(path)
        if 'Date' in df.columns:
            df['Date'] = pd.to_datetime(df['Date'])
        return df
    except Exception as e:
        print(f"Error loading CSV file at {path}: {e}")
        return pd.DataFrame()


def detect_date_columns(df):
    date_columns = []
    for col in df.columns:
        col_lower = col.lower()
        if any(date_word in col_lower for date_word in ['date', 'time', 'created', 'updated', 'timestamp']):
            try:
                df[col] = pd.to_datetime(df[col])
                date_columns.append(col)
            except (ValueError, TypeError):
                pass
        elif df[col].dtype == 'object':
            sample_values = df[col].dropna().head(3)
            if len(sample_values) > 0:
                try:
                    pd.to_datetime(sample_values.iloc[0])
                    df[col] = pd.to_datetime(df[col])
                    date_columns.append(col)
                except (ValueError, TypeError):
                    pass
    return df, date_columns

def get_dataset_summary(df):
    summary_parts = []
    
    summary_parts.append(f"Dataset Shape: {df.shape[0]} rows, {df.shape[1]} columns")
    
    summary_parts.append("\nColumn Schema:")
    for col in df.columns:
        dtype = str(df[col].dtype)
        null_count = df[col].isnull().sum()
        unique_count = df[col].nunique()
        summary_parts.append(f"  - {col}: {dtype} (nulls: {null_count}, unique: {unique_count})")
        
        if dtype == 'object' or 'category' in dtype:
            sample_values = df[col].dropna().unique()[:3]
            summary_parts.append(f"    Sample values: {list(sample_values)}")
        elif df[col].dtype in ['int64', 'float64']:
            min_val = df[col].min()
            max_val = df[col].max()
            summary_parts.append(f"    Range: {min_val} to {max_val}")
    
    summary_parts.append("\nStatistical Summary:")
    summary_parts.append(df.describe(include='all').to_string())
    
    return "\n".join(summary_parts)

# ------------------- Filtering Instructions -------------------
def get_filter_instructions(summary, question):
    extra_instructions = ""
    q_lower = question.lower()
    if "recent" in q_lower or "latest" in q_lower:
        extra_instructions += (
            "Note: When the question refers to 'recent' or 'latest entry', do not filter based on "
            "the date column. Instead, select the last row of the dataframe using its original order "
            "(e.g., use df.iloc[-1:]).\n"
        )
    if "early entry" in q_lower or "first entry" in q_lower or "earliest entry" in q_lower:
        extra_instructions += (
            "Note: When the question refers to 'early entry', 'first entry', or 'earliest entry', do not filter "
            "based on the date column. Instead, select the first row of the dataframe using its original order "
            "(e.g., use df.iloc[:1]).\n"
        )
    
    prompt = (
        "You are an assistant that helps filter a dataset based on a user query.\n"
        "You have access to a dataset with the following schema and summary:\n\n"
        f"{summary}\n\n"
        "IMPORTANT: Use the exact column names shown in the schema above. "
        "Pay attention to data types for appropriate comparisons.\n\n"
        "Question to answer:\n"
        f"\"{question}\"\n\n"
        f"{extra_instructions}"
        "Return only a JSON object that represents the filter condition. The JSON should have 'column', 'operator', and 'value'.\n"
        "Examples:\n"
        '- For numeric: { "column": "ColumnName", "operator": ">", "value": 30 }\n'
        '- For string: { "column": "ColumnName", "operator": "contains", "value": "text" }\n'
        '- For date: { "column": "DateColumn", "operator": ">", "value": "2023-01-01" }\n\n'
        "Supported operators: >, <, ==, !=, >=, <=, contains.\n"
        "Make sure to return only the JSON object, optionally wrapped in triple backticks."
    )
    
    response = client.chat.completions.create(
        model=OPENAI_MODEL,  
        messages=[{"role": "user", "content": prompt}],
        max_tokens=150,
        temperature=0.0
    )
    
    return response.choices[0].message.content

# ------------------- Final Answer -------------------
def get_final_answer(filtered_df, filtered_summary, question):
    prompt = (
        "You are an analytical assistant. Given the filtered dataset (its complete content and summary), "
        "answer the question using as few words as possible. Output only the essential answer in minimal words or numbers on separate lines, "
        "without any extra commentary. "
        "IMPORTANT: Ensure that each number or word is reproduced exactly as given in the table. "
        "Do not add timestamps, extra decimals, or any additional formatting. "
        "For example, do not change '2019-01-01' to '2019-01-01 00:00:00' or '5' to '5.0'.\n\n"
        "Filtered dataset (complete):\n"
        f"{filtered_df.to_string(index=False)}\n\n"
        "Filtered dataset summary:\n"
        f"{filtered_summary}\n\n"
        f"Question: \"{question}\"\n\n"
        "Please provide your answer in the following format: each answer on a new line with no additional text, exactly as in the table."
    )
    
    response = client.chat.completions.create(
        model=OPENAI_MODEL, 
        messages=[{"role": "user", "content": prompt}],
        max_tokens=150,
        temperature=0.0
    )
    
    return response.choices[0].message.content

# ------------------- Process Submission -------------------
def process_submission(excel_file_path, csv_data_path, dev_start=-1, dev_end=-1):
    df = load_input_csv(csv_data_path)
    if df.empty:
        return
    
    df, date_columns = detect_date_columns(df)
    
    full_summary = get_dataset_summary(df)

    if os.path.exists(excel_file_path):
        try:
            submission_df = pd.read_excel(excel_file_path)
        except Exception as e:
            print("Error loading Excel file:", e)
            return
    else:
        print("Excel file not found. Creating a new submission DataFrame.")
        submission_df = pd.DataFrame(columns=["question", "row index", "column index", "answer"])

    for col in ["filtered row index", "filtered column index", "generated response"]:
        if col not in submission_df.columns:
            submission_df[col] = ""

    # Load processing state for resume capability
    processing_state = load_processing_state(state_file_path)
    completed_indices = set(processing_state.get("completed_indices", []))
    
    if dev_start == -1 and dev_end == -1:
        indices_to_process = submission_df.index.tolist()
    else:
        indices_to_process = [i for i in submission_df.index if dev_start <= i <= dev_end]
    
    # Filter out already completed indices for resumable processing
    remaining_indices = [idx for idx in indices_to_process if idx not in completed_indices]
    
    if completed_indices:
        print(f"Resuming processing. Already completed: {len(completed_indices)} rows, Remaining: {len(remaining_indices)} rows")
    
    try:
        for idx in remaining_indices:
            row = submission_df.loc[idx]
            question = row["question"]
            print(f"Processing question at index {idx}: {question}")
<<<<<<< HEAD

            df_copy = df.copy()

=======

            df_copy = df.copy()


        filter_instructions = get_filter_instructions(full_summary, question)
        print("LLM-provided filtering instructions:")
        print(filter_instructions)
>>>>>>> 1ac57987

            filter_instructions = get_filter_instructions(full_summary, question)
            print("LLM-provided filtering instructions:")
            print(filter_instructions)

            json_match = re.search(r"```(?:json)?\n(.*?)```", filter_instructions, re.DOTALL)
            filter_str = json_match.group(1) if json_match else filter_instructions

            try:
                filter_json = json.loads(filter_str)
                col = filter_json['column']
                op = filter_json['operator']
                val = filter_json['value']

                if op == 'contains':
                    # pandas.query doesn't support str.contains, so we use a boolean mask.
                    filtered_df = df_copy[df_copy[col].str.contains(val, case=False, na=False)]
                else:
                    # For dates, wrap value in quotes for the query
                    if pd.api.types.is_datetime64_any_dtype(df_copy[col]):
                        query_str = f"`{col}` {op} '{val}'"
                    else:
                        query_str = f"`{col}` {op} {val}"
                    filtered_df = df_copy.query(query_str)

            except (json.JSONDecodeError, KeyError, Exception) as e:
                print(f"Error applying filter: {e}. Using original dataframe.")
                filtered_df = df_copy

            if not isinstance(filtered_df, pd.DataFrame):
                print("Warning: Filtering code did not return a DataFrame. Using original dataset.")
                filtered_df = df_copy
            elif isinstance(filtered_df, pd.Series):
                filtered_df = filtered_df.to_frame().T

            filtered_row_indices = list(filtered_df.index)
            filtered_column_indices = [df.columns.get_loc(col) for col in filtered_df.columns if col in df.columns]

            filtered_summary = get_dataset_summary(filtered_df)
            generated_response = get_final_answer(filtered_df, filtered_summary, question)

            # Save intermediate result before updating main dataframe
            result_data = {
                "filtered_row_index": ", ".join(map(str, filtered_row_indices)),
                "filtered_column_index": ", ".join(map(str, filtered_column_indices)),
                "generated_response": generated_response
            }
            save_intermediate_result(results_file_path, idx, result_data)

            # Update submission dataframe
            submission_df.at[idx, "filtered row index"] = result_data["filtered_row_index"]
            submission_df.at[idx, "filtered column index"] = result_data["filtered_column_index"]
            submission_df.at[idx, "generated response"] = result_data["generated_response"]

            # Update processing state checkpoint
            completed_indices.add(idx)
            processing_state["completed_indices"] = list(completed_indices)
            save_processing_state(state_file_path, processing_state)
            
            print(f"Completed processing for index {idx}")

    except Exception as e:
        print(f"Processing interrupted: {e}")
        print(f"State saved. You can resume by running the script again.")
        return

    # Build final Excel output only after all processing is complete
    print("All processing complete. Building final Excel output...")
    success = False
    retries = 3
    while not success and retries > 0:
        try:
            with pd.ExcelWriter(excel_file_path, engine="openpyxl", mode="w") as writer:
                submission_df.to_excel(writer, index=False)
            success = True
            print(f"Final Excel file saved: {excel_file_path}")
        except Exception as e:
            print(f"Error saving final Excel file: {e}")
            retries -= 1
            time.sleep(2)
            if retries == 0:
                print(f"Failed to save final Excel file after multiple attempts.")
                return

    # Clean up state files after successful completion
    try:
        if os.path.exists(state_file_path):
            os.remove(state_file_path)
        if os.path.exists(results_file_path):
            os.remove(results_file_path)
        print("Processing state files cleaned up.")
    except OSError:
        print("Warning: Could not clean up temporary state files.")

    print("Submission processing complete.")

# ------------------- Main Function -------------------
def main():
    df = load_input_csv(INPUT_CSV_PATH)
    if df.empty:
        return
    
    df, date_columns = detect_date_columns(df)
    
    full_summary = get_dataset_summary(df)
    print("\nFull Dataset Summary:\n")
    print(full_summary)

    question = "Give me all row numbers where 10 quantities were sold"
    filter_instructions = get_filter_instructions(full_summary, question)
    print("\nLLM-provided filtering instructions:")
    print(filter_instructions)

    json_match = re.search(r"```(?:json)?\n(.*?)```", filter_instructions, re.DOTALL)
    filter_str = json_match.group(1) if json_match else filter_instructions

    try:
        filter_json = json.loads(filter_str)
        col = filter_json['column']
        op = filter_json['operator']
        val = filter_json['value']

        if op == 'contains':
            # pandas.query doesn't support str.contains, so we use a boolean mask.
            filtered_df = df[df[col].str.contains(val, case=False, na=False)]
        else:
            # For dates, wrap value in quotes for the query
            if pd.api.types.is_datetime64_any_dtype(df[col]):
                query_str = f"`{col}` {op} '{val}'"
            else:
                query_str = f"`{col}` {op} {val}"
            filtered_df = df.query(query_str)
            
    except (json.JSONDecodeError, KeyError, Exception) as e:
        print(f"Error applying filter: {e}. Using original dataframe.")
        filtered_df = df

    if isinstance(filtered_df, pd.Series):
        filtered_df = filtered_df.to_frame().T

    filtered_summary = get_dataset_summary(filtered_df)
    print("\nFiltered Dataset Summary:\n")
    print(filtered_summary)

    final_answer = get_final_answer(filtered_df, filtered_summary, question)
    print("\nFinal Answer:\n")
    print(final_answer)

# ------------------- Entry Point -------------------
if __name__ == "__main__":
    # main()  # optional test run
    process_submission(PREDICTED_EXCEL_PATH, INPUT_CSV_PATH)<|MERGE_RESOLUTION|>--- conflicted
+++ resolved
@@ -226,19 +226,8 @@
             row = submission_df.loc[idx]
             question = row["question"]
             print(f"Processing question at index {idx}: {question}")
-<<<<<<< HEAD
 
             df_copy = df.copy()
-
-=======
-
-            df_copy = df.copy()
-
-
-        filter_instructions = get_filter_instructions(full_summary, question)
-        print("LLM-provided filtering instructions:")
-        print(filter_instructions)
->>>>>>> 1ac57987
 
             filter_instructions = get_filter_instructions(full_summary, question)
             print("LLM-provided filtering instructions:")
