import pandas as pd
from openai import OpenAI
import re
import os
import time
from dotenv import load_dotenv
from openpyxl import load_workbook

import warnings
warnings.filterwarnings('ignore')

load_dotenv()
OPENAI_API_KEY = os.getenv("OPENAI_API_KEY")
OPENAI_MODEL = os.getenv("OPENAI_MODEL", "gpt-4o-mini")
PREDICTED_EXCEL_PATH = os.getenv("PREDICTED_EXCEL_PATH", "./predicted.xlsx")
INPUT_CSV_PATH = os.getenv("INPUT_CSV_PATH", "./input_table.csv")
client = OpenAI(api_key=OPENAI_API_KEY)

<<<<<<< HEAD
# ------------------- Utility Function -------------------
def load_input_csv(path):
    """
    Load a CSV file and parse the 'Date' column if it exists.
    Returns a pandas DataFrame.
    """
    try:
        df = pd.read_csv(path)
        if 'Date' in df.columns:
            df['Date'] = pd.to_datetime(df['Date'])
        return df
    except Exception as e:
        print(f"Error loading CSV file at {path}: {e}")
        return pd.DataFrame()

# ------------------- Dataset Summary -------------------
=======
def detect_date_columns(df):
    date_columns = []
    for col in df.columns:
        col_lower = col.lower()
        if any(date_word in col_lower for date_word in ['date', 'time', 'created', 'updated', 'timestamp']):
            try:
                df[col] = pd.to_datetime(df[col])
                date_columns.append(col)
            except (ValueError, TypeError):
                pass
        elif df[col].dtype == 'object':
            sample_values = df[col].dropna().head(3)
            if len(sample_values) > 0:
                try:
                    pd.to_datetime(sample_values.iloc[0])
                    df[col] = pd.to_datetime(df[col])
                    date_columns.append(col)
                except (ValueError, TypeError):
                    pass
    return df, date_columns

>>>>>>> 1204e0c1
def get_dataset_summary(df):
    summary_parts = []
    
    summary_parts.append(f"Dataset Shape: {df.shape[0]} rows, {df.shape[1]} columns")
    
    summary_parts.append("\nColumn Schema:")
    for col in df.columns:
        dtype = str(df[col].dtype)
        null_count = df[col].isnull().sum()
        unique_count = df[col].nunique()
        summary_parts.append(f"  - {col}: {dtype} (nulls: {null_count}, unique: {unique_count})")
        
        if dtype == 'object' or 'category' in dtype:
            sample_values = df[col].dropna().unique()[:3]
            summary_parts.append(f"    Sample values: {list(sample_values)}")
        elif df[col].dtype in ['int64', 'float64']:
            min_val = df[col].min()
            max_val = df[col].max()
            summary_parts.append(f"    Range: {min_val} to {max_val}")
    
    summary_parts.append("\nStatistical Summary:")
    summary_parts.append(df.describe(include='all').to_string())
    
    return "\n".join(summary_parts)

# ------------------- Filtering Instructions -------------------
def get_filter_instructions(summary, question):
    extra_instructions = ""
    q_lower = question.lower()
    if "recent" in q_lower or "latest" in q_lower:
        extra_instructions += (
            "Note: When the question refers to 'recent' or 'latest entry', do not filter based on "
            "the date column. Instead, select the last row of the dataframe using its original order "
            "(e.g., use df.iloc[-1:]).\n"
        )
    if "early entry" in q_lower or "first entry" in q_lower or "earliest entry" in q_lower:
        extra_instructions += (
            "Note: When the question refers to 'early entry', 'first entry', or 'earliest entry', do not filter "
            "based on the date column. Instead, select the first row of the dataframe using its original order "
            "(e.g., use df.iloc[:1]).\n"
        )
    
    prompt = (
        "You are an assistant that helps filter a dataset based on a user query.\n"
        "You have access to a dataset with the following schema and summary:\n\n"
        f"{summary}\n\n"
        "IMPORTANT: Use the exact column names shown in the schema above. "
        "Pay attention to data types for appropriate comparisons.\n\n"
        "Question to answer:\n"
        f"\"{question}\"\n\n"
        f"{extra_instructions}"
        "Return only a Python code snippet that filters the dataframe (named 'df') "
        "to include relevant rows and columns for this query. \n"
        "Examples:\n"
        "- For numeric: df = df[df['ColumnName'] > 30]\n"
        "- For string: df = df[df['ColumnName'].str.contains('text', case=False, na=False)]\n"
        "- For date: df = df[df['DateColumn'] > '2023-01-01']\n\n"
        "Make sure to return only the code, optionally wrapped in triple backticks."
    )
    
    response = client.chat.completions.create(
        model=OPENAI_MODEL,  
        messages=[{"role": "user", "content": prompt}],
        max_tokens=150,
        temperature=0.0
    )
    
    return response.choices[0].message.content

# ------------------- Final Answer -------------------
def get_final_answer(filtered_df, filtered_summary, question):
    prompt = (
        "You are an analytical assistant. Given the filtered dataset (its complete content and summary), "
        "answer the question using as few words as possible. Output only the essential answer in minimal words or numbers on separate lines, "
        "without any extra commentary. "
        "IMPORTANT: Ensure that each number or word is reproduced exactly as given in the table. "
        "Do not add timestamps, extra decimals, or any additional formatting. "
        "For example, do not change '2019-01-01' to '2019-01-01 00:00:00' or '5' to '5.0'.\n\n"
        "Filtered dataset (complete):\n"
        f"{filtered_df.to_string(index=False)}\n\n"
        "Filtered dataset summary:\n"
        f"{filtered_summary}\n\n"
        f"Question: \"{question}\"\n\n"
        "Please provide your answer in the following format: each answer on a new line with no additional text, exactly as in the table."
    )
    
    response = client.chat.completions.create(
        model=OPENAI_MODEL, 
        messages=[{"role": "user", "content": prompt}],
        max_tokens=150,
        temperature=0.0
    )
    
    return response.choices[0].message.content

# ------------------- Process Submission -------------------
def process_submission(excel_file_path, csv_data_path, dev_start=-1, dev_end=-1):
    df = load_input_csv(csv_data_path)
    if df.empty:
        return
    
<<<<<<< HEAD
=======
    df, date_columns = detect_date_columns(df)
    
>>>>>>> 1204e0c1
    full_summary = get_dataset_summary(df)

    if os.path.exists(excel_file_path):
        try:
            submission_df = pd.read_excel(excel_file_path)
        except Exception as e:
            print("Error loading Excel file:", e)
            return
    else:
        print("Excel file not found. Creating a new submission DataFrame.")
        submission_df = pd.DataFrame(columns=["question", "row index", "column index", "answer"])

    for col in ["filtered row index", "filtered column index", "generated response"]:
        if col not in submission_df.columns:
            submission_df[col] = ""

    if dev_start == -1 and dev_end == -1:
        indices_to_process = submission_df.index.tolist()
    else:
        indices_to_process = [i for i in submission_df.index if dev_start <= i <= dev_end]

    for idx in indices_to_process:
        row = submission_df.loc[idx]
        question = row["question"]
        print(f"Processing question at index {idx}: {question}")

        df_copy = df.copy()
        filter_instructions = get_filter_instructions(full_summary, question)
        print("LLM-provided filtering instructions:")
        print(filter_instructions)

        code_match = re.search(r"```(?:python)?\n(.*?)```", filter_instructions, re.DOTALL)
        code_to_execute = code_match.group(1) if code_match else filter_instructions

        try:
            local_vars = {"df": df_copy}
            exec(code_to_execute, {}, local_vars)
            filtered_df = local_vars.get("df", df_copy)

            if not isinstance(filtered_df, pd.DataFrame):
                print("Warning: Filtering code did not return a DataFrame. Using original dataset.")
                filtered_df = df_copy
            elif isinstance(filtered_df, pd.Series):
                filtered_df = filtered_df.to_frame().T
        except Exception as e:
            print("Error executing filtering code:", e)
            filtered_df = df_copy

        filtered_row_indices = list(filtered_df.index)
        filtered_column_indices = [df.columns.get_loc(col) for col in filtered_df.columns if col in df.columns]
        filtered_summary = get_dataset_summary(filtered_df)
        generated_response = get_final_answer(filtered_df, filtered_summary, question)

        submission_df.at[idx, "filtered row index"] = ", ".join(map(str, filtered_row_indices))
        submission_df.at[idx, "filtered column index"] = ", ".join(map(str, filtered_column_indices))
        submission_df.at[idx, "generated response"] = generated_response

        success = False
        retries = 3
        while not success and retries > 0:
            try:
                with pd.ExcelWriter(excel_file_path, engine="openpyxl", mode="w") as writer:
                    submission_df.to_excel(writer, index=False)
                success = True
                print(f"Updated Excel file at {excel_file_path} after processing index {idx}.")
            except Exception as e:
                print(f"Error saving Excel file: {e}")
                retries -= 1
                time.sleep(2)
                if retries == 0:
                    print(f"Failed to save after multiple attempts. Skipping update for index {idx}.")

    print("Submission processing complete.")

# ------------------- Main Function -------------------
def main():
    df = load_input_csv(INPUT_CSV_PATH)
    if df.empty:
        return
<<<<<<< HEAD

=======
    
    df, date_columns = detect_date_columns(df)
    
>>>>>>> 1204e0c1
    full_summary = get_dataset_summary(df)
    print("\nFull Dataset Summary:\n")
    print(full_summary)

    question = "Give me all row numbers where 10 quantities were sold"
    filter_instructions = get_filter_instructions(full_summary, question)
    print("\nLLM-provided filtering instructions:")
    print(filter_instructions)

    code_match = re.search(r"```(?:python)?\n(.*?)```", filter_instructions, re.DOTALL)
    code_to_execute = code_match.group(1) if code_match else filter_instructions

    try:
        local_vars = {"df": df}
        exec(code_to_execute, {}, local_vars)
        filtered_df = local_vars.get("df", df)
        if isinstance(filtered_df, pd.Series):
            filtered_df = filtered_df.to_frame().T
    except Exception as e:
        print("Error executing filtering code:", e)
        filtered_df = df

    filtered_summary = get_dataset_summary(filtered_df)
    print("\nFiltered Dataset Summary:\n")
    print(filtered_summary)

    final_answer = get_final_answer(filtered_df, filtered_summary, question)
    print("\nFinal Answer:\n")
    print(final_answer)

# ------------------- Entry Point -------------------
if __name__ == "__main__":
    # main()  # optional test run
    process_submission(PREDICTED_EXCEL_PATH, INPUT_CSV_PATH)<|MERGE_RESOLUTION|>--- conflicted
+++ resolved
@@ -16,7 +16,7 @@
 INPUT_CSV_PATH = os.getenv("INPUT_CSV_PATH", "./input_table.csv")
 client = OpenAI(api_key=OPENAI_API_KEY)
 
-<<<<<<< HEAD
+
 # ------------------- Utility Function -------------------
 def load_input_csv(path):
     """
@@ -32,8 +32,7 @@
         print(f"Error loading CSV file at {path}: {e}")
         return pd.DataFrame()
 
-# ------------------- Dataset Summary -------------------
-=======
+
 def detect_date_columns(df):
     date_columns = []
     for col in df.columns:
@@ -55,7 +54,6 @@
                     pass
     return df, date_columns
 
->>>>>>> 1204e0c1
 def get_dataset_summary(df):
     summary_parts = []
     
@@ -157,11 +155,8 @@
     if df.empty:
         return
     
-<<<<<<< HEAD
-=======
     df, date_columns = detect_date_columns(df)
     
->>>>>>> 1204e0c1
     full_summary = get_dataset_summary(df)
 
     if os.path.exists(excel_file_path):
@@ -241,13 +236,9 @@
     df = load_input_csv(INPUT_CSV_PATH)
     if df.empty:
         return
-<<<<<<< HEAD
-
-=======
     
     df, date_columns = detect_date_columns(df)
     
->>>>>>> 1204e0c1
     full_summary = get_dataset_summary(df)
     print("\nFull Dataset Summary:\n")
     print(full_summary)
